# Stretch AI

[![Python 3.10](https://img.shields.io/badge/python-3.10-blue.svg)](https://www.python.org/downloads/release/python-3100/)
[![pre-commit](https://img.shields.io/badge/pre--commit-enabled-brightgreen?logo=pre-commit&logoColor=white)](https://github.com/pre-commit/pre-commit)
[![Code style: black](https://img.shields.io/badge/code%20style-black-000000.svg)](https://github.com/psf/black)
[![Imports: isort](https://img.shields.io/badge/%20imports-isort-%231674b1?style=flat)](https://timothycrosley.github.io/isort/)

![](./docs/images/PickPlaceFullTask.gif)

**Stretch AI** is designed to help researchers and developers build intelligent behaviors for the [Stretch 3](https://hello-robot.com/stretch-3-product) mobile manipulator from [Hello Robot](https://hello-robot.com/). It contains code for:

- grasping
- manipulation
- mapping
- navigation
- LLM agents
- text to speech and speech to text
- visualization and debugging

Much of the code is licensed under the Apache 2.0 license. See the [LICENSE](LICENSE) file for more information. Parts of it are derived from the Meta [HomeRobot](https://github.com/facebookresearch/home-robot) project and are licensed under the [MIT license](META_LICENSE).

## Hardware Requirements

We recommend the following hardware to run Stretch AI. Other GPUs and other versions of Stretch may support some of the capabilities found in this repository, but our development and testing have focused on the following hardware.

- **[Stretch 3](https://hello-robot.com/stretch-3-product) from [Hello Robot](https://hello-robot.com/)**
  - When *Checking Hardware*, `stretch_system_check.py` should report that all hardware passes.
- **Computer with an NVIDIA GPU**
  - The computer should be running Ubuntu 22.04. Later versions might work, but have not been tested.
  - Most of our testing has used a high-end CPU with an NVIDIA GeForce RTX 4090.
- **Dedicated WiFi access point**
  - Performance depends on high-bandwidth, low-latency wireless communication between the robot and the GPU computer.
  - The official [Stretch WiFi Access Point](https://hello-robot.com/stretch-access-point) provides a tested example.
- (Optional) [Stretch Dexterous Teleop Kit](https://hello-robot.com/stretch-dex-teleop-kit).
  - To use the learning-from-demonstration (LfD) code you'll need the Stretch Dexterous Teleop Kit.

## Quick-start Guide

Artificial intelligence (AI) for robots often has complex dependencies, including the need for trained models. Consequently, installing *stretch-ai* from source can be challenging.

First, you will need to install software on your Stretch robot and another computer with a GPU (*GPU computer*). Use the following link to go to the installation instructions: [Instructions for Installing Stretch AI](https://github.com/hello-robot/stretch_ai/blob/main/docs/start_with_docker_plus_virtenv.md)

Once you've completed this installation, you can start the server on your Stretch robot.  Prior to running the script, you need to have homed your robot with `stretch_robot_home.py`. Then, run the following command:

```bash
./scripts/run_stretch_ai_ros2_bridge_server.sh
```

After this, we recommend trying the [Language-Directed Pick and Place](#language-directed-pick-and-place) demo.

#### Experimental support for Older Robots

The older model of Stretch, the Stretch RE2, did not have an camera on the gripper. If you want to use this codebase with an older robot, you can purchase a [Stretch 2 Upgrade Kit](https://hello-robot.com/stretch-2-upgrade) to give your Stretch 2 the capabilities of a Stretch 3. Alternatively, you can run a version of the server with no d405 camera support on your robot.

Note that many demos will not work with this script (including the [Language-Directed Pick and Place](#language-directed-pick-and-place) demo) and [learning from demonstration](docs/learning_from_demonstration.md). However, you can still run the [simple motions demo](examples/simple_motions.py) and [view images](#visualization-and-streaming-video) with this script.

```bash
./scripts/run_stretch_ai_ros2_bridge_server.sh --no-d405
```

#### Optional: Docker Quickstart

To help you get started more quickly, we provide two pre-built [Docker](<https://en.wikipedia.org/wiki/Docker_(software)>) images that you can download and use with two shell scripts.

On your remote machine, you can install docker as normal, then, you can start the client on your GPU computer:

```bash
./scripts/run_stretch_ai_gpu_client.sh
```

This script will download the Docker image and start the container. You will be able to run Stretch AI applications from within the container.

### Language-Directed Pick and Place

![](./docs/images/orangecupinbox.gif)

Now that you have the server running on Stretch, we recommend you try a demonstration of language-directed pick and place.

For this application, Stretch will attempt to pick up an object from the floor and place it inside a nearby receptacle on the floor. You will use words to describe the object and the receptacle that you'd like Stretch to use.

While attempting to perform this task, Stretch will speak to tell you what it is doing. So, it is a good idea to make sure that you have the speaker volume up on your robot. Both the physical knob on Stretch's head and the volume settings on Stretch's computer should be set so that you can hear what Stretch says.

Now, on your GPU computer, run the following commands in the Docker container that you started with the script above.

You need to let the GPU computer know the IP address (#.#.#.#) for your Stretch robot.

```bash
./scripts/set_robot_ip.sh #.#.#.#
```

*Please note that it's important that your GPU computer and your Stretch robot be able to communicate via the following ports 4401, 4402, 4403, and 4404. If you're using a firewall, you'll need to open these ports.*

Next, run the application on your GPU computer:

```bash
python -m stretch.app.ai_pickup
```

It will first spend time downloading various models that it depends on. Once the program starts, you will be able to bring up a [Rerun-based GUI](https://rerun.io/) in your web browser.

![Rerun-based GUI for the ai_pickup app.](docs/images/rerun_example.png)

Then, in the terminal, it will ask you to specify an object and a receptacle. For example, in the example pictured below, the user provided the following descriptions for the object and the receptacle.

```
Enter the target object: plush rabbit toy
Enter the target receptacle: yellow chair 
```

![](./docs/images/RabbitChair.gif)

At Hello Robot, people have successfully commanded the robot to pick up a variety of objects from the floor and place them in nearby containers, such as baskets and boxes.

Find out more about the LLM-based AI agent in its [documentation](docs/llm_agent.md). And once you're ready to learn more about Stretch AI, you can try out the [variety of applications (apps)](docs/apps.md) that demonstrate various capabilities.

## Next Steps

Check out additional documentation for ways to use Stretch AI:

<<<<<<< HEAD
  - [LLM Agent](docs/llm_agent.md) -- how to use the LLM agent for language-directed pick and place
  - [DynaMem](docs/dynamem.md) -- Run the LLM agent in dynamic scenes, meaning you can walk around and plce objects as the robot explores
  - [Data Collection for Learning from Demonstration](docs/data_collection.md) -- how to collect data for learning from demonstration
  - [Learning from Demonstration](docs/learning_from_demonstration.md)  -- how to train and evaluate policies with LfD
  - [Open-vocabulary mobile manipulation](docs/ovmm.md) -- experimental code which can handle more complex language commands
  - [Apps](docs/apps.md) -- list of many different apps that you can run
  - [Simple API](docs/simple_api.md) -- how to use the simple API to control the robot over wireless
=======
  - [LLM Agent](docs/llm_agent.md) -- How to use the LLM agent for language-directed pick and place
  - [Add a New LLM Task](docs/adding_a_new_task.md) -- How to add a new task that can be called by an LLM
  - [DynaMem](docs/dynamem.md) -- Run the LLM agent in dynamic scenes, meaning you can walk around and place objects as the robot explores
  - [Data Collection for Learning from Demonstration](docs/data_collection.md) -- How to collect data for learning from demonstration
  - [Learning from Demonstration](docs/learning_from_demonstration.md)  -- How to train and evaluate policies with LfD
  - [Open-Vocabulary Mobile Manipulation](docs/ovmm.md) -- Experimental code which can handle more complex language commands
  - [Apps](docs/apps.md) -- List of many different apps that you can run
  - [Simple API](docs/simple_api.md) -- How to use the simple API to control the robot over wireless
>>>>>>> 537713ec

## Development

Clone this repo on your Stretch and PC, and install it locally using pip with the "editable" flag:

```
cd stretch_ai/src
pip install -e .[dev]
pre-commit install
```

Then follow the quickstart section. See [CONTRIBUTING.md](CONTRIBUTING.md) for more information. There is some information on how to [debug](docs/debug.md) and [update](docs/update.md) the codebase.

You can test out most code in the [simulation](docs/simulation.md) environment, which is a good way to test code without needing a robot.

### Updating Code on the Robot

See the [update guide](docs/update.md) for more information. Code installed from git must be updated manually, including code from this repository.

You can also pull the latest docker image on the robot with the following command:

```bash
./scripts/run_stretch_ai_ros2_bridge_server.sh --update
```

### Building Docker Images

Docker build and other instructions are located in the [docker guide](docs/docker.md). Generally speaking, from the root of the project, you can run the docker build process with:

```
docker build -t stretch-ai_cuda-11.8:latest .
```

See the [docker guide](docs/docker.md) for more information and troubleshooting advice.

## Acknowledgements

Parts of this codebase were derived from the Meta [HomeRobot](https://github.com/facebookresearch/home-robot) project, and is licensed under the [MIT license](META_LICENSE). We thank the Meta team for their contributions.

The [stretch_ros2_bridge](src/stretch_ros2_bridge) package is based on the [OK robot](https://github.com/ok-robot/ok-robot) project's [Robot Controller](https://github.com/NYU-robot-learning/robot-controller/), and is licensed under the [Apache 2.0 license](src/stretch_ros2_bridge/LICENSE).

We use [LeRobot from HuggingFace](https://github.com/huggingface/lerobot) for imitation learning, though we use [our own fork](https://github.com/hello-robot/lerobot).

## License

This code is licensed under the Apache 2.0 license. See the [LICENSE](LICENSE) file for more information.<|MERGE_RESOLUTION|>--- conflicted
+++ resolved
@@ -117,15 +117,6 @@
 
 Check out additional documentation for ways to use Stretch AI:
 
-<<<<<<< HEAD
-  - [LLM Agent](docs/llm_agent.md) -- how to use the LLM agent for language-directed pick and place
-  - [DynaMem](docs/dynamem.md) -- Run the LLM agent in dynamic scenes, meaning you can walk around and plce objects as the robot explores
-  - [Data Collection for Learning from Demonstration](docs/data_collection.md) -- how to collect data for learning from demonstration
-  - [Learning from Demonstration](docs/learning_from_demonstration.md)  -- how to train and evaluate policies with LfD
-  - [Open-vocabulary mobile manipulation](docs/ovmm.md) -- experimental code which can handle more complex language commands
-  - [Apps](docs/apps.md) -- list of many different apps that you can run
-  - [Simple API](docs/simple_api.md) -- how to use the simple API to control the robot over wireless
-=======
   - [LLM Agent](docs/llm_agent.md) -- How to use the LLM agent for language-directed pick and place
   - [Add a New LLM Task](docs/adding_a_new_task.md) -- How to add a new task that can be called by an LLM
   - [DynaMem](docs/dynamem.md) -- Run the LLM agent in dynamic scenes, meaning you can walk around and place objects as the robot explores
@@ -134,7 +125,6 @@
   - [Open-Vocabulary Mobile Manipulation](docs/ovmm.md) -- Experimental code which can handle more complex language commands
   - [Apps](docs/apps.md) -- List of many different apps that you can run
   - [Simple API](docs/simple_api.md) -- How to use the simple API to control the robot over wireless
->>>>>>> 537713ec
 
 ## Development
 
