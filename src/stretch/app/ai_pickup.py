--- conflicted
+++ resolved
@@ -175,44 +175,8 @@
         else:
             # Call the LLM client and parse
             llm_response = chat_wrapper.query()
-<<<<<<< HEAD
-            target_object = prompt.get_object(llm_response)
-            receptacle = prompt.get_receptacle(llm_response)
-            say_this = prompt.get_say_this(llm_response)
-            # print("LLM response:", llm_response)
-            # print("Target object:", target_object)
-            # print("Receptacle:", receptacle)
-            # print("Say this:", say_this)
-
-        if say_this is not None:
-            chat_wrapper.say(say_this)
-            agent.robot_say(say_this)
-
-        if len(target_object) == 0 or len(receptacle) == 0:
-            # logger.error("You need to enter a target object and receptacle")
-            continue
-
-        # After the robot has started...
-        try:
-            pickup_task = PickupTask(
-                agent,
-                target_object=target_object,
-                target_receptacle=receptacle,
-                matching=match_method,
-                use_visual_servoing_for_grasp=not open_loop,
-            )
-            task = pickup_task.get_task(add_rotate=True, mode=mode)
-        except Exception as e:
-            print(f"Error creating task: {e}")
-            robot.stop()
-            raise e
-
-        # Execute the task
-        task.run()
-=======
 
         ok = executor(llm_response)
->>>>>>> f81e9366
 
         if reset:
             # Send the robot home at the end!
