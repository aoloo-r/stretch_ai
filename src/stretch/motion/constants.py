--- conflicted
+++ resolved
@@ -162,10 +162,7 @@
         0.0,  # wrist yaw
         0.0,
         math.radians(-65),
-<<<<<<< HEAD
-=======
         # look_close[1],
->>>>>>> f81e9366
     ]
 )
 
