# Encoder setup
# Encoder is used to compute per-object embeddings.
#encoder: "normalized_clip"
#encoder_args:
#  version: "ViT-B/32"
encoder: "siglip"
open_vocab_category_map_file: example_cat_map.json
tts_engine: "gTTS"

# Sparse Voxel Map parameters
voxel_size: 0.04 # Size of a voxel in meters
obs_min_height: 0.10  # Ignore things less than this high when planning motions
obs_max_height: 1.8  # Ignore things over this height (eg ceilings)
neg_obs_height: -0.05  # Things less than this height ARE obstacles
use_negative_obstacles: True  # Use the negative height as an obstacle
obs_min_density: 10  # This many points makes it an obstacle
min_points_per_voxel: 15  # Drop things below this density per voxel

# Padding
pad_obstacles: 3  # Add this many units (voxel_size) to the area around obstacles
min_pad_obstacles: 1  # Do not pad LESS than this amount, for safety.

local_radius: 0.8  # Area around the robot to mark as explored (kind of a hack)
add_local_every_step: False
remove_visited_from_obstacles: False
min_depth: 0.5
max_depth: 2.0

# Object detection parameters
detection:
  module: "detic"
  # module: "yolo"
  category_map_file: example_cat_map.json
  use_detic_viz: False

# Point cloud cleanup
filters:
  # Use a simple convolutional filter
  smooth_kernel_size: 3
  # smooth_kernel_size: 4
  # smooth_kernel_size: 0
  use_median_filter: True
  # median_filter_size: 4
  median_filter_size: 2
  median_filter_max_error: 0.01
  use_derivative_filter: False
  derivative_filter_threshold: 0.1
  # use_voxel_filter: True

# Motion convergence parameters
# These are to make sure the robot is not doing anything weird
motion:
  moving_threshold: 0.001  # How much the robot has to move to be considered "moving"
  angle_threshold: 0.01  # How much the robot has to rotate to be considered "rotating"
  min_steps_not_moving: 2  # How many steps the robot has to not move before we consider it "stopped"
  joint_tolerance:
    arm: 0.02
    base_x: 0.02
    lift: 0.02
    wrist_roll: 0.1
    wrist_pitch: 0.1
    wrist_yaw: 0.1
    # arm: 0.05
    # base_x: 0.05
    # lift: 0.05
    # wrist_roll: 0.25
    # wrist_pitch: 0.25
    # wrist_yaw: 0.05
    head_pan: 0.01
    head_tilt: 0.01
  joint_thresholds:
    head_not_moving_tolerance: 1.0e-4
    gripper_open_threshold: 0.3

# Exploration
agent:
<<<<<<< HEAD
=======
  realtime:
    # This is the distance to pose graph nodes
    matching_distance: 0.5
    # This was 0.05 in Atharva's exerimetns
    # It is how close lidar spins have to be to be considered the same
    temporal_threshold: 0.1
>>>>>>> 42307653
  use_realtime_updates: True
  realtime_update_rotation_steps: 4
  in_place_rotation_steps: 8  # If you are not moving the head, rotate more often
  sweep_head_on_update: False
  # in_place_rotation_steps: 4
  # sweep_head_on_update: True

# Instance memory parameters
# These are mostly around making sure that we reject views of objects that are too small, too spotty, too unreliable, etc.
instance_memory:
  min_instance_thickness: 0.01
  min_instance_vol: 1e-6
  max_instance_vol: 10.0
  min_instance_height: 0.01
  max_instance_height: 1.8
  min_pixels_for_instance_view: 100
  min_percent_for_instance_view: 0.1
  # Should we remove the background from the instance views?
  # What doe this mean? If you have a view of a bottle on a table, should we remove the table?
  # It will have an effect on performance.
  mask_cropped_instances: False  # Should we remove the background from the instance views?
  matching:
    # Feature matching threshold for if something is considered a particular class
    # Set this value by experimting with:
    #   python -m stretch.app.query --threshold 0.05
    # You can change the threshold to anything that makes sense.
    feature_match_threshold: 0.05

# TAMP parameters
guarantee_instance_is_reachable: True
use_scene_graph: True
scene_graph:
  max_near_distance: 0.3
  min_on_height: 0.05
  max_on_height: 0.2

# Navigation space - used for motion planning and computing goals.
motion_planner:
  step_size: 0.05
  rotation_step_size: 0.1
  simplify_plans: True
  shortcut_plans: True
  simplify:
    max_step: 0.5
    min_step: 0.05
    num_steps: 8
    min_angle: 0.1
  shortcut_iter: 100
  # Parameters for frontier exploration using the motion planner.
  frontier:
    dilate_frontier_size: 2  # Used to shrink the frontier back from the edges of the world
    dilate_obstacle_size: 4  # Used when selecting goals and computing what the "frontier" is 
    default_expand_frontier_size: 12  # margin along the frontier where final robot position can be
    # Distance away you search for frontier points
    min_dist: 0.1
    # Subsampling frontier space at this discretization
    step_dist: 0.2
  goals:
    manipulation_radius: 0.45

# Trajectory following - how closely we follow intermediate waypoints
# These should be less strict than whatever parameters the low-level controller is using; this will
# make sure that the motions end up looking smooth.
trajectory_pos_err_threshold: 0.15
trajectory_rot_err_threshold: 0.5
trajectory_per_step_timeout: 3.0

# User interface
# Choose one of: (object_to_find, location_to_place), command, or chat
# Don't use all of them!
# High level stuff: commands to execute 
exploration_steps: 50
name: "stretch"
task:
  command: "pick up a bottle and put it on the chair"
  # object_to_find: "bottle"
  # object_to_find: "toy_vehicle"
  # location_to_place: "chair"<|MERGE_RESOLUTION|>--- conflicted
+++ resolved
@@ -74,15 +74,12 @@
 
 # Exploration
 agent:
-<<<<<<< HEAD
-=======
   realtime:
     # This is the distance to pose graph nodes
     matching_distance: 0.5
     # This was 0.05 in Atharva's exerimetns
     # It is how close lidar spins have to be to be considered the same
     temporal_threshold: 0.1
->>>>>>> 42307653
   use_realtime_updates: True
   realtime_update_rotation_steps: 4
   in_place_rotation_steps: 8  # If you are not moving the head, rotate more often
