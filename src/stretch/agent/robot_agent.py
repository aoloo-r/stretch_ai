--- conflicted
+++ resolved
@@ -83,15 +83,19 @@
         self.tts = get_text_to_speech(parameters["tts_engine"])
         self._use_instance_memory = use_instance_memory
 
-<<<<<<< HEAD
+        # ==============================================
+        # Update configuration
+        # If true, the head will sweep on update, collecting more information.
         self._sweep_head_on_update = parameters["agent"]["sweep_head_on_update"]
-=======
+
+        # ==============================================
+        # Task-level parameters
         # Grasping parameters
         self.current_receptacle = None
         self.current_object = None
         self.target_object = None
         self.target_receptacle = None
->>>>>>> 91ab90cb
+        # ==============================================
 
         # Parameters for feature matching and exploration
         self._is_match_threshold = parameters["instance_memory"]["matching"][
