# Copyright (c) Hello Robot, Inc.
# All rights reserved.
#
# This source code is licensed under the license found in the LICENSE file in the root directory
# of this source tree.
#
# Some code may be adapted from other open-source works with their respective licenses. Original
# license information maybe found below, if so.

# (c) 2024 chris paxton under MIT license

import threading
import time
import timeit
from threading import Lock
from typing import Any, Dict, List, Optional, Tuple, Union

import click
import numpy as np
import zmq
from termcolor import colored

import stretch.motion.constants as constants
import stretch.motion.conversions as conversions
import stretch.utils.compression as compression
import stretch.utils.logger as logger
from stretch.core.interfaces import ContinuousNavigationAction, Observations
from stretch.core.parameters import Parameters, get_parameters
from stretch.core.robot import AbstractRobotClient
from stretch.motion import PlanResult
from stretch.motion.kinematics import HelloStretchIdx, HelloStretchKinematics
from stretch.utils.geometry import angle_difference, posquat2sophus, sophus2posquat
from stretch.utils.image import Camera
from stretch.utils.memory import lookup_address
from stretch.utils.point_cloud import show_point_cloud

# TODO: debug code - remove later if necessary
# import faulthandler
# faulthandler.enable()


class HomeRobotZmqClient(AbstractRobotClient):

    update_base_pose_from_full_obs: bool = False
    num_state_report_steps: int = 10000

    _head_pan_min = -np.pi
    _head_pan_max = np.pi / 4
    _head_tilt_min = -np.pi
    _head_tilt_max = 0

    def _create_recv_socket(
        self,
        port: int,
        robot_ip: str,
        use_remote_computer: bool,
        message_type: Optional[str] = "observations",
    ):
        # Receive state information
        recv_socket = self.context.socket(zmq.SUB)
        recv_socket.setsockopt(zmq.SUBSCRIBE, b"")
        recv_socket.setsockopt(zmq.SNDHWM, 1)
        recv_socket.setsockopt(zmq.RCVHWM, 1)
        recv_socket.setsockopt(zmq.CONFLATE, 1)

        recv_address = lookup_address(robot_ip, use_remote_computer) + ":" + str(port)
        print(f"Connecting to {recv_address} to receive {message_type}...")
        recv_socket.connect(recv_address)

        return recv_socket

    def __init__(
        self,
        robot_ip: str = "",
        recv_port: int = 4401,
        send_port: int = 4402,
        recv_state_port: int = 4403,
        recv_servo_port: int = 4404,
        parameters: Parameters = None,
        use_remote_computer: bool = True,
        urdf_path: str = "",
        ik_type: str = "pinocchio",
        visualize_ik: bool = False,
        grasp_frame: Optional[str] = None,
        ee_link_name: Optional[str] = None,
        manip_mode_controlled_joints: Optional[List[str]] = None,
        start_immediately: bool = True,
        enable_rerun_server: bool = True,
    ):
        """
        Create a client to communicate with the robot over ZMQ.

        Args:
            robot_ip: The IP address of the robot
            recv_port: The port to receive observations on
            send_port: The port to send actions to on the robot
            use_remote_computer: Whether to use a remote computer to connect to the robot
            urdf_path: The path to the URDF file for the robot
            ik_type: The type of IK solver to use
            visualize_ik: Whether to visualize the IK solution
            grasp_frame: The frame to use for grasping
            ee_link_name: The name of the end effector link
            manip_mode_controlled_joints: The joints to control in manipulation mode
        """
        self.recv_port = recv_port
        self.send_port = send_port
        self.reset()

        # Variables we set here should not change
        self._iter = -1  # Tracks number of actions set, never reset this
        self._seq_id = 0  # Number of messages we received
        self._started = False

        if parameters is None:
            parameters = get_parameters("default_planner.yaml")
        self._parameters = parameters
        self._moving_threshold = parameters["motion"]["moving_threshold"]
        self._angle_threshold = parameters["motion"]["angle_threshold"]
        self._min_steps_not_moving = parameters["motion"]["min_steps_not_moving"]

        # Read in joint tolerances from config file
        self._head_pan_tolerance = float(parameters["motion"]["joint_tolerance"]["head_pan"])
        self._head_tilt_tolerance = float(parameters["motion"]["joint_tolerance"]["head_tilt"])
        self._head_not_moving_tolerance = float(
            parameters["motion"]["joint_thresholds"]["head_not_moving_tolerance"]
        )
        self._arm_joint_tolerance = float(parameters["motion"]["joint_tolerance"]["arm"])
        self._lift_joint_tolerance = float(parameters["motion"]["joint_tolerance"]["lift"])
        self._base_x_joint_tolerance = float(parameters["motion"]["joint_tolerance"]["base_x"])
        self._wrist_roll_joint_tolerance = float(
            parameters["motion"]["joint_tolerance"]["wrist_roll"]
        )
        self._wrist_pitch_joint_tolerance = float(
            parameters["motion"]["joint_tolerance"]["wrist_pitch"]
        )
        self._wrist_yaw_joint_tolerance = float(
            parameters["motion"]["joint_tolerance"]["wrist_yaw"]
        )

        # Robot model
        self._robot_model = HelloStretchKinematics(
            urdf_path=urdf_path,
            ik_type=ik_type,
            visualize=visualize_ik,
            grasp_frame=grasp_frame,
            ee_link_name=ee_link_name,
            manip_mode_controlled_joints=manip_mode_controlled_joints,
        )

        # Create ZMQ sockets
        self.context = zmq.Context()

        print("-------- HOME-ROBOT ROS2 ZMQ CLIENT --------")
        self.recv_socket = self._create_recv_socket(
            self.recv_port, robot_ip, use_remote_computer, message_type="observations"
        )
        self.recv_state_socket = self._create_recv_socket(
            recv_state_port, robot_ip, use_remote_computer, message_type="low level state"
        )
        self.recv_servo_socket = self._create_recv_socket(
            recv_servo_port, robot_ip, use_remote_computer, message_type="visual servoing data"
        )

        # SEnd actions back to the robot for execution
        self.send_socket = self.context.socket(zmq.PUB)
        self.send_socket.setsockopt(zmq.SNDHWM, 1)
        self.send_socket.setsockopt(zmq.RCVHWM, 1)

        self.send_address = (
            lookup_address(robot_ip, use_remote_computer) + ":" + str(self.send_port)
        )

        print(f"Connecting to {self.send_address} to send action messages...")
        self.send_socket.connect(self.send_address)
        print("...connected.")

        self._obs_lock = Lock()
        self._act_lock = Lock()
        self._state_lock = Lock()
        self._servo_lock = Lock()

        if enable_rerun_server:
            from stretch.visualization.rerun import RerunVisualizer

            self._rerun = RerunVisualizer()
        else:
            self._rerun = None
            self._rerun_thread = None

        if start_immediately:
            self.start()

    @property
    def parameters(self) -> Parameters:
        return self._parameters

    def get_ee_rgbd(self) -> Tuple[np.ndarray, np.ndarray]:
        """Get the RGB and depth images from the end effector camera.

        Returns:
            Tuple[np.ndarray, np.ndarray]: The RGB and depth images
        """
        with self._servo_lock:
            if self._servo is None:
                return None, None
            rgb = self._servo_obs["ee_rgb"]
            depth = self._servo_obs["ee_depth"]
        return rgb, depth

    def get_head_rgbd(self) -> Tuple[np.ndarray, np.ndarray]:
        """Get the RGB and depth images from the head camera.

        Returns:
            Tuple[np.ndarray, np.ndarray]: The RGB and depth images
        """
        with self._servo_lock:
            if self._servo is None:
                return None, None
            rgb = self._servo["head_rgb"]
            depth = self._servo["head_depth"]
        return rgb, depth

    def get_joint_state(self, timeout: float = 5.0) -> Tuple[np.ndarray, np.ndarray, np.ndarray]:
        """Get the current joint positions, velocities, and efforts"""
        t0 = timeit.default_timer()
        with self._state_lock:
            while self._state is None:
                time.sleep(1e-4)
                if timeit.default_timer() - t0 > timeout:
                    logger.error("Timeout waiting for state message")
                    return None, None, None
            joint_positions = self._state["joint_positions"]
            joint_velocities = self._state["joint_velocities"]
            joint_efforts = self._state["joint_efforts"]
        return joint_positions, joint_velocities, joint_efforts

    def get_joint_positions(self, timeout: float = 5.0) -> np.ndarray:
        """Get the current joint positions"""
        t0 = timeit.default_timer()
        with self._state_lock:
            while self._state is None:
                time.sleep(1e-4)
                if timeit.default_timer() - t0 > timeout:
                    logger.error("Timeout waiting for state message")
                    return None
            joint_positions = self._state["joint_positions"]
        return joint_positions

    def get_six_joints(self, timeout: float = 5.0) -> np.ndarray:
        """Get the six major joint positions"""
        joint_positions = self.get_joint_positions(timeout=timeout)
        return np.array(self._extract_joint_pos(joint_positions))

    def get_joint_velocities(self, timeout: float = 5.0) -> np.ndarray:
        """Get the current joint velocities"""
        t0 = timeit.default_timer()
        with self._state_lock:
            while self._state is None:
                time.sleep(1e-4)
                if timeit.default_timer() - t0 > timeout:
                    logger.error("Timeout waiting for state message")
                    return None
            joint_velocities = self._state["joint_velocities"]
        return joint_velocities

    def get_joint_efforts(self, timeout: float = 5.0) -> np.ndarray:
        """Get the current joint efforts"""
        t0 = timeit.default_timer()
        with self._state_lock:
            while self._state is None:
                time.sleep(1e-4)
                if timeit.default_timer() - t0 > timeout:
                    logger.error("Timeout waiting for state message")
                    return None
            joint_efforts = self._state["joint_efforts"]
        return joint_efforts

    def get_base_pose(self, timeout: float = 5.0) -> np.ndarray:
        """Get the current pose of the base"""
        t0 = timeit.default_timer()
        if self.update_base_pose_from_full_obs:
            with self._obs_lock:
                while self._obs is None:
                    time.sleep(0.01)
                    if timeit.default_timer() - t0 > timeout:
                        logger.error("Timeout waiting for observation")
                        return None
                gps = self._obs["gps"]
                compass = self._obs["compass"]
                xyt = np.concatenate([gps, compass], axis=-1)
        else:
            with self._state_lock:
                while self._state is None:
                    time.sleep(1e-4)
                    if timeit.default_timer() - t0 > timeout:
                        logger.error("Timeout waiting for state message")
                        return None
                xyt = self._state["base_pose"]
        return xyt

    def get_pan_tilt(self):
        joint_positions, _, _ = self.get_joint_state()
        return joint_positions[HelloStretchIdx.HEAD_PAN], joint_positions[HelloStretchIdx.HEAD_TILT]

    def get_gripper_position(self):
        joint_state = self.get_joint_positions()
        return joint_state[HelloStretchIdx.GRIPPER]

    def get_ee_pose(self, matrix=False, link_name=None, q=None):
        if q is None:
            q = self.get_joint_positions()
        pos, quat = self._robot_model.manip_fk(q, node=link_name)

        if matrix:
            pose = posquat2sophus(pos, quat)
            return pose.matrix()
        else:
            return pos, quat

    def get_frame_pose(self, q, node_a: str, node_b: str):
        return self._robot_model.manip_ik_solver.get_frame_pose(q, node_a, node_b)

    def solve_ik(
        self,
        pos: List[float],
        quat: Optional[List[float]] = None,
        initial_cfg: np.ndarray = None,
        debug: bool = False,
        custom_ee_frame: Optional[str] = None,
    ) -> Optional[np.ndarray]:
        """Solve inverse kinematics appropriately (or at least try to) and get the joint position
        that we will be moving to.

        Note: When relative==True, the delta orientation is still defined in the world frame

        Returns None if no solution is found, else returns an executable solution
        """

        pos_ee_curr, quat_ee_curr = self.get_ee_pose()
        if quat is None:
            quat = quat_ee_curr

        # Compute IK goal: pose relative to base
        pose_desired = posquat2sophus(np.array(pos), np.array(quat))

        pose_base2ee_desired = pose_desired

        pos_ik_goal, quat_ik_goal = sophus2posquat(pose_base2ee_desired)

        # Execute joint command
        if debug:
            print("=== EE goto command ===")
            print(f"Initial EE pose: pos={pos_ee_curr}; quat={quat_ee_curr}")
            print(f"Input EE pose: pos={np.array(pos)}; quat={np.array(quat)}")
            print(f"Desired EE pose: pos={pos_ik_goal}; quat={quat_ik_goal}")

        # Perform IK
        full_body_cfg, ik_success, ik_debug_info = self._robot_model.manip_ik(
            (pos_ik_goal, quat_ik_goal),
            q0=initial_cfg,
            custom_ee_frame=custom_ee_frame,
        )

        # Expected to return None if we did not get a solution
        if not ik_success or full_body_cfg is None:
            return None
        # Return a valid solution to the IK problem here
        return full_body_cfg

    def _extract_joint_pos(self, q):
        """Helper to convert from the general-purpose config including full robot state, into the command space used in just the manip controller. Extracts just lift/arm/wrist information."""
        return [
            q[HelloStretchIdx.BASE_X],
            q[HelloStretchIdx.LIFT],
            q[HelloStretchIdx.ARM],
            q[HelloStretchIdx.WRIST_YAW],
            q[HelloStretchIdx.WRIST_PITCH],
            q[HelloStretchIdx.WRIST_ROLL],
        ]

    def robot_to(self, joint_angles: np.ndarray, blocking: bool = False, timeout: float = 10.0):
        """Move the robot to a particular joint configuration."""
        next_action = {"joint": joint_angles, "manip_blocking": blocking}
        self.send_action(next_action=next_action, timeout=timeout)

    def head_to(
        self, head_pan: float, head_tilt: float, blocking: bool = False, timeout: float = 10.0
    ):
        """Move the head to a particular configuration."""
        if head_pan < self._head_pan_min or head_pan > self._head_pan_max:
            logger.warning(
                "Head pan is restricted to be between {self._head_pan_min} and {self._head_pan_max} for safety: was {head_pan}"
            )
        if head_tilt > self._head_tilt_max or head_tilt < self._head_tilt_min:
            logger.warning(
                f"Head tilt is restricted to be between {self._head_tilt_min} and {self._head_tilt_max} for safety: was{head_tilt}"
            )
        head_pan = np.clip(head_pan, self._head_pan_min, self._head_pan_max)
        head_tilt = np.clip(head_tilt, -np.pi / 2, 0)
        next_action = {"head_to": [float(head_pan), float(head_tilt)], "manip_blocking": blocking}
        sent = self.send_action(next_action, timeout=timeout)

        if blocking:
            step = sent["step"]
            whole_body_q = np.zeros(self._robot_model.dof, dtype=np.float32)
            whole_body_q[HelloStretchIdx.HEAD_PAN] = float(head_pan)
            whole_body_q[HelloStretchIdx.HEAD_TILT] = float(head_tilt)
            self._wait_for_head(whole_body_q, block_id=step)

        time.sleep(0.1)

    def look_front(self, blocking: bool = True, timeout: float = 10.0):
        """Let robot look to its front."""
        self.head_to(
            constants.look_front[0], constants.look_front[1], blocking=blocking, timeout=timeout
        )

    def look_at_ee(self, blocking: bool = True, timeout: float = 10.0):
        """Let robot look to its arm."""
        self.head_to(
            constants.look_at_ee[0], constants.look_at_ee[1], blocking=blocking, timeout=timeout
        )

    def arm_to(
        self,
        joint_angles: Optional[np.ndarray] = None,
        gripper: float = None,
        head: Optional[np.ndarray] = None,
        blocking: bool = False,
        timeout: float = 10.0,
        verbose: bool = False,
        min_time: float = 2.5,
        **config,
    ) -> bool:
        """Move the arm to a particular joint configuration.

        Args:
            joint_angles: 6 or Nx6 array of the joint angles to move to
            blocking: Whether to block until the motion is complete
            timeout: How long to wait for the motion to complete
            verbose: Whether to print out debug information
            **config: arm configuration options; maps joints to values.

        Returns:
            bool: Whether the motion was successful
        """
        if not self.in_manipulation_mode():
            raise ValueError("Robot must be in manipulation mode to move the arm")
        if isinstance(joint_angles, list):
            joint_angles = np.array(joint_angles)
        if joint_angles is None:
            assert (
                config is not None and len(config.keys()) > 0
            ), "Must provide joint angles array or specific joint values as params"
            joint_positions = self.get_joint_positions()
            joint_angles = conversions.config_to_manip_command(joint_positions)
        elif len(joint_angles) > 6:
            print(
                "[WARNING] arm_to: attempting to convert from full robot state to 6dof manipulation state."
            )
            joint_angles = conversions.config_to_manip_command(joint_angles)
        if head is not None:
            assert len(head) == 2, "Head must be a 2D vector of pan and tilt"

        elif len(joint_angles) < 6:
            raise ValueError(
                "joint_angles must be 6 dimensional: base_x, lift, arm, wrist roll, wrist pitch, wrist yaw"
            )
        if config is not None and len(config.keys()) > 0:
            # Convert joint names to indices and update joint angles
            for joint, value in config.items():
                joint_angles[conversions.get_manip_joint_idx(joint)] = value
        # Make sure it's all the right size
        assert (
            len(joint_angles) == 6
        ), "joint angles must be 6 dimensional: base_x, lift, arm, wrist roll, wrist pitch, wrist yaw"

        # Create and send the action dictionary
        _next_action = {"joint": joint_angles}
        if gripper is not None:
            _next_action["gripper"] = gripper
        if head is not None:
            _next_action["head_to"] = head
        else:
            # TODO: remove this once we no longer need to specify all joints for arm_to
            # If head is not specified, we need to set it to the right head position
            # In this case, we assume if moving arm you should look at ee
            _next_action["head_to"] = constants.look_at_ee
            # cur_pan, cur_tilt = self.get_pan_tilt()
            # _next_action["head_to"] = np.array([cur_pan, cur_tilt])
        _next_action["manip_blocking"] = blocking
        self.send_action(_next_action)

        # Handle blocking
        steps = 0
        if blocking:
            t0 = timeit.default_timer()
            while not self._finish:

                if steps % 10 == 9:
                    # Resend the action until we get there
                    self.send_action(_next_action)
                    if verbose:
                        print("Resending action", joint_angles)

                joint_state, joint_velocities, _ = self.get_joint_state()
                if joint_state is None:
                    time.sleep(0.01)
                    continue

                arm_diff = np.abs(joint_state[HelloStretchIdx.ARM] - joint_angles[2])
                lift_diff = np.abs(joint_state[HelloStretchIdx.LIFT] - joint_angles[1])
                base_x_diff = np.abs(joint_state[HelloStretchIdx.BASE_X] - joint_angles[0])
                wrist_roll_diff = np.abs(
                    angle_difference(joint_state[HelloStretchIdx.WRIST_ROLL], joint_angles[3])
                )
                wrist_pitch_diff = np.abs(
                    angle_difference(joint_state[HelloStretchIdx.WRIST_PITCH], joint_angles[4])
                )
                wrist_yaw_diff = np.abs(
                    angle_difference(joint_state[HelloStretchIdx.WRIST_YAW], joint_angles[5])
                )
                if verbose:
                    print(
                        f"{arm_diff=}, {lift_diff=}, {base_x_diff=}, {wrist_roll_diff=}, {wrist_pitch_diff=}, {wrist_yaw_diff=}"
                    )

                t1 = timeit.default_timer()
                if (
                    (arm_diff < self._arm_joint_tolerance)
                    and (lift_diff < self._lift_joint_tolerance)
                    and (base_x_diff < self._base_x_joint_tolerance)
                    and (wrist_roll_diff < self._wrist_roll_joint_tolerance)
                    and (wrist_pitch_diff < self._wrist_pitch_joint_tolerance)
                    and (wrist_yaw_diff < self._wrist_yaw_joint_tolerance)
                ):
                    return True
                elif t1 - t0 > min_time and np.linalg.norm(joint_velocities) < 0.01:
                    print("Arm not moving, we are done")
                    print("Arm joint velocities", joint_velocities)
                    print(t1 - t0)
                    # Arm stopped moving but did not reach goal
                    return False
                else:
                    if verbose:
                        print(
                            f"{arm_diff=}, {lift_diff=}, {base_x_diff=}, {wrist_roll_diff=}, {wrist_pitch_diff=}, {wrist_yaw_diff=}"
                        )
                time.sleep(0.01)

                if t1 - t0 > timeout:
                    print("[ZMQ CLIENT] Timeout waiting for arm to move")
                    break
                steps += 1
            return False
        return True

    def navigate_to(
        self,
<<<<<<< HEAD
        xyt: Union[np.ndarray, ContinuousNavigationAction],
=======
        xyt: Union[ContinuousNavigationAction, np.ndarray],
>>>>>>> 2a827254
        relative=False,
        blocking=False,
        timeout: float = 10.0,
        verbose: bool = False,
    ):
        """Move to xyt in global coordinates or relative coordinates."""
        if isinstance(xyt, ContinuousNavigationAction):
            _xyt = xyt.xyt
        else:
            _xyt = xyt
        assert len(_xyt) == 3, "xyt must be a vector of size 3"
        next_action = {"xyt": _xyt, "nav_relative": relative, "nav_blocking": blocking}
        if self._rerun:
            self._rerun.update_nav_goal(_xyt)
        self.send_action(next_action, timeout=timeout, verbose=verbose)

    def set_velocity(self, v: float, w: float):
        """Move to xyt in global coordinates or relative coordinates."""
        next_action = {"v": v, "w": w}
        self.send_action(next_action)

    def reset(self):
        """Reset everything in the robot's internal state"""
        self._control_mode = None
        self._obs = None  # Full observation includes high res images and camera pose, no EE camera
        self._state = None  # Low level state includes joint angles and base XYT
        self._servo = None  # Visual servoing state includes smaller images
        self._thread = None
        self._finish = False
        self._last_step = -1

    def open_gripper(
        self, blocking: bool = True, timeout: float = 10.0, verbose: bool = False
    ) -> bool:
        """Open the gripper based on hard-coded presets."""
        gripper_target = self._robot_model.GRIPPER_OPEN
        print("[ZMQ CLIENT] Opening gripper to", gripper_target)
        self.gripper_to(gripper_target, blocking=False)
        if blocking:
            t0 = timeit.default_timer()
            while not self._finish:
                self.gripper_to(gripper_target, blocking=False)
                joint_state = self.get_joint_positions()
                if joint_state is None:
                    continue
                if verbose:
                    print("Opening gripper:", joint_state[HelloStretchIdx.GRIPPER])
                gripper_err = np.abs(joint_state[HelloStretchIdx.GRIPPER] - gripper_target)
                if gripper_err < 0.1:
                    return True
                t1 = timeit.default_timer()
                if t1 - t0 > timeout:
                    print("[ZMQ CLIENT] Timeout waiting for gripper to open")
                    break
                self.gripper_to(gripper_target, blocking=False)
                time.sleep(0.01)
            return False
        return True

    def close_gripper(
        self,
        loose: bool = False,
        blocking: bool = True,
        timeout: float = 10.0,
        verbose: bool = False,
    ) -> bool:
        """Close the gripper based on hard-coded presets."""
        gripper_target = (
            self._robot_model.GRIPPER_CLOSED_LOOSE if loose else self._robot_model.GRIPPER_CLOSED
        )
        print("[ZMQ CLIENT] Closing gripper to", gripper_target)
        self.gripper_to(gripper_target, blocking=False)
        if blocking:
            t0 = timeit.default_timer()
            while not self._finish:
                joint_state = self.get_joint_positions()
                if joint_state is None:
                    continue
                gripper_err = np.abs(joint_state[HelloStretchIdx.GRIPPER] - gripper_target)
                if verbose:
                    print("Closing gripper:", gripper_err, gripper_target)
                if gripper_err < 0.1:
                    return True
                t1 = timeit.default_timer()
                if t1 - t0 > timeout:
                    print("[ZMQ CLIENT] Timeout waiting for gripper to close")
                    break
                self.gripper_to(gripper_target, blocking=False)
                time.sleep(0.01)
            return False
        return True

    def gripper_to(self, target: float, blocking: bool = True):
        """Send the gripper to a target position."""
        next_action = {"gripper": target, "gripper_blocking": blocking}
        self.send_action(next_action)
        if blocking:
            time.sleep(2.0)

    def switch_to_navigation_mode(self):
        """Velocity control of the robot base."""
        next_action = {"control_mode": "navigation"}
        self.send_action(next_action)
        self._wait_for_mode("navigation")
        assert self.in_navigation_mode()

    def switch_to_manipulation_mode(self):
        next_action = {"control_mode": "manipulation"}
        self.send_action(next_action)
        time.sleep(0.1)
        self._wait_for_mode("manipulation")
        assert self.in_manipulation_mode()

    def move_to_nav_posture(self):
        next_action = {"posture": "navigation", "step": self._iter}
        self.send_action(next_action)
        self._wait_for_head(constants.STRETCH_NAVIGATION_Q, resend_action={"posture": "navigation"})
        self._wait_for_mode("navigation")
        assert self.in_navigation_mode()

    def move_to_manip_posture(self):
        next_action = {"posture": "manipulation", "step": self._iter}
        self.send_action(next_action)
        time.sleep(0.1)
        self._wait_for_head(constants.STRETCH_PREGRASP_Q, resend_action={"posture": "manipulation"})
        self._wait_for_mode("manipulation")
        assert self.in_manipulation_mode()

    def _wait_for_head(
        self,
        q: np.ndarray,
        timeout: float = 10.0,
        min_wait_time: float = 0.5,
        resend_action: Optional[dict] = None,
        block_id: int = -1,
        verbose: bool = False,
    ) -> None:
        """Wait for the head to move to a particular configuration."""
        t0 = timeit.default_timer()
        at_goal = False

        # Wait for the head to move
        # If the head is not moving, we are done
        # Head must be stationary for at least min_wait_time
        while not self._finish:
            joint_positions, joint_velocities, _ = self.get_joint_state()

            if joint_positions is None:
                continue

            if self._last_step < block_id:
                # TODO: remove debug info
                # print("Waiting for step", block_id, "to be processed; currently on:", self._last_step)
                time.sleep(0.05)
                continue

            pan_err = np.abs(
                joint_positions[HelloStretchIdx.HEAD_PAN] - q[HelloStretchIdx.HEAD_PAN]
            )
            tilt_err = np.abs(
                joint_positions[HelloStretchIdx.HEAD_TILT] - q[HelloStretchIdx.HEAD_TILT]
            )
            head_speed = np.linalg.norm(
                joint_velocities[HelloStretchIdx.HEAD_PAN : HelloStretchIdx.HEAD_TILT]
            )
            if verbose:
                print("Waiting for head to move", pan_err, tilt_err, "head speed =", head_speed)
            if pan_err < self._head_pan_tolerance and tilt_err < self._head_tilt_tolerance:
                at_goal = True
                at_goal_t = timeit.default_timer()
            elif resend_action is not None:
                self.send_socket.send_pyobj(resend_action)
            else:
                at_goal = False

            if at_goal and timeit.default_timer() - at_goal_t > min_wait_time:
                break

            t1 = timeit.default_timer()
            if t1 - t0 > min_wait_time and head_speed < self._head_not_moving_tolerance:
                if verbose:
                    print("Head not moving, we are done")
                break

            if t1 - t0 > timeout:
                print("Timeout waiting for head to move")
                break
            time.sleep(0.01)

    def _wait_for_mode(self, mode, verbose: bool = False, timeout: float = 20.0):
        t0 = timeit.default_timer()
        while True:
            with self._state_lock:
                if verbose:
                    print(f"Waiting for mode {mode} current mode {self._control_mode}")
                if self._control_mode == mode:
                    break
            time.sleep(0.1)
            t1 = timeit.default_timer()
            if t1 - t0 > timeout:
                raise RuntimeError(f"Timeout waiting for mode {mode}: {t1 - t0} seconds")
        assert self._control_mode == mode

    def _wait_for_action(
        self,
        block_id: int,
        verbose: bool = False,
        timeout: float = 10.0,
        moving_threshold: Optional[float] = None,
        angle_threshold: Optional[float] = None,
        min_steps_not_moving: Optional[int] = 1,
        goal_angle: Optional[float] = None,
        goal_angle_threshold: Optional[float] = 0.15,
        resend_action: Optional[dict] = None,
    ) -> None:
        """Wait for the navigation action to finish.

        Args:
            block_id(int): The unique, tracked integer id of the action to wait for
            verbose(bool): Whether to print out debug information
            timeout(float): How long to wait for the action to finish
            moving_threshold(float): How far the robot must move to be considered moving
            angle_threshold(float): How far the robot must rotate to be considered moving
            min_steps_not_moving(int): How many steps the robot must not move for to be considered stopped
            goal_angle(float): The goal angle to reach
            goal_angle_threshold(float): The threshold for the goal angle
            resend_action(dict): The action to resend if the robot is not moving. If none, do not resend.
        """
        print("=" * 20, f"Waiting for {block_id} at goal", "=" * 20)
        last_pos = None
        last_ang = None
        not_moving_count = 0
        if moving_threshold is None:
            moving_threshold = self._moving_threshold
        if angle_threshold is None:
            angle_threshold = self._angle_threshold
        if min_steps_not_moving is None:
            min_steps_not_moving = self._min_steps_not_moving
        t0 = timeit.default_timer()
        close_to_goal = False

        while True:

            # Minor delay at the end - give it time to get new messages
            time.sleep(0.01)

            with self._state_lock:
                if self._state is None:
                    print("waiting for obs")
                    continue

            xyt = self.get_base_pose()
            pos = xyt[:2]
            ang = xyt[2]

            if not self.at_goal():
                t0 = timeit.default_timer()
                continue

            moved_dist = np.linalg.norm(pos - last_pos) if last_pos is not None else 0
            angle_dist = angle_difference(ang, last_ang) if last_ang is not None else 0
            if goal_angle is not None:
                angle_dist_to_goal = angle_difference(ang, goal_angle)
                at_goal = angle_dist_to_goal < goal_angle_threshold
            else:
                at_goal = True
            not_moving = (
                last_pos is not None
                and moved_dist < moving_threshold
                and angle_dist < angle_threshold
            )
            if not_moving:
                not_moving_count += 1
            else:
                not_moving_count = 0

            # Check if we are at the goal
            # If we are at the goal, we can stop if we are not moving
            last_pos = pos
            last_ang = ang
            close_to_goal = at_goal
            if verbose:
                print(
                    f"Waiting for step={block_id} {self._last_step} prev={self._last_step} at {pos} moved {moved_dist:0.04f} angle {angle_dist:0.04f} not_moving {not_moving_count} at_goal {self._state['at_goal']}"
                )
                if goal_angle is not None:
                    print(f"Goal angle {goal_angle} angle dist to goal {angle_dist_to_goal}")
            if self._last_step >= block_id and at_goal and not_moving_count > min_steps_not_moving:
                if verbose:
                    print("---> At goal")
                break

            # Resend the action if we are not moving for some reason and it's been provided
            if resend_action is not None and not close_to_goal:
                # Resend the action
                self.send_socket.send_pyobj(resend_action)

            t1 = timeit.default_timer()
            if t1 - t0 > timeout:
                print(f"Timeout waiting for block with step id = {block_id}")
                break
                # raise RuntimeError(f"Timeout waiting for block with step id = {block_id}")

    def in_manipulation_mode(self) -> bool:
        """is the robot ready to grasp"""
        return self._control_mode == "manipulation"

    def in_navigation_mode(self) -> bool:
        """Returns true if we are navigating (robot head forward, velocity control on)"""
        return self._control_mode == "navigation"

    def last_motion_failed(self) -> bool:
        """Override this if you want to check to see if a particular motion failed, e.g. it was not reachable and we don't know why."""
        return False

    def get_robot_model(self):
        """return a model of the robot for planning"""
        return self._robot_model

    def _update_obs(self, obs):
        """Update observation internally with lock"""
        with self._obs_lock:
            self._obs = obs
            self._last_step = obs["step"]
            if self._iter <= 0:
                self._iter = max(self._last_step, self._iter)

    def _update_state(self, state: dict) -> None:
        """Update state internally with lock. This is expected to be much more responsive than using full observations, which should be reserved for higher level control.

        Args:
            state (dict): state message from the robot
        """
        with self._state_lock:
            self._state = state
            self._control_mode = state["control_mode"]
            self._at_goal = state["at_goal"]

    def at_goal(self) -> bool:
        """Check if the robot is at the goal.

        Returns:
            at_goal (bool): whether the robot is at the goal
        """
        with self._state_lock:
            if self._state is None:
                return False
            return self._state["at_goal"]

    def save_map(self, filename: str):
        """Save the current map to a file.

        Args:
            filename (str): the filename to save the map to
        """
        next_action = {"save_map": filename}
        self.send_action(next_action)

    def load_map(self, filename: str):
        """Load a map from a file.

        Args:
            filename (str): the filename to load the map from
        """
        next_action = {"load_map": filename}
        self.send_action(next_action)

    def get_observation(self):
        """Get the current observation. This uses the FULL observation track. Expected to be syncd with RGBD."""
        with self._obs_lock:
            if self._obs is None:
                return None
            observation = Observations(
                gps=self._obs["gps"],
                compass=self._obs["compass"],
                rgb=self._obs["rgb"],
                depth=self._obs["depth"],
                xyz=self._obs["xyz"],
            )
            observation.joint = self._obs.get("joint", None)
            observation.ee_pose = self._obs.get("ee_pose", None)
            observation.camera_K = self._obs.get("camera_K", None)
            observation.camera_pose = self._obs.get("camera_pose", None)
            observation.seq_id = self._seq_id
        return observation

    def get_images(self, compute_xyz=False):
        obs = self.get_observation()
        if compute_xyz:
            return obs.rgb, obs.depth, obs.xyz
        else:
            return obs.rgb, obs.depth

    def get_camera_K(self):
        obs = self.get_observation()
        return obs.camera_K

    def get_head_pose(self):
        obs = self.get_observation()
        return obs.camera_pose

    def execute_trajectory(
        self,
        trajectory: List[np.ndarray],
        pos_err_threshold: float = 0.2,
        rot_err_threshold: float = 0.75,
        spin_rate: int = 10,
        verbose: bool = False,
        per_waypoint_timeout: float = 10.0,
        final_timeout: float = 10.0,
        relative: bool = False,
        blocking: bool = False,
    ):
        """Execute a multi-step trajectory; this is always blocking since it waits to reach each one in turn."""

        if isinstance(trajectory, PlanResult):
            trajectory = [pt.state for pt in trajectory.trajectory]

        for i, pt in enumerate(trajectory):
            assert (
                len(pt) == 3 or len(pt) == 2
            ), "base trajectory needs to be 2-3 dimensions: x, y, and (optionally) theta"
            # just_xy = len(pt) == 2
            # self.navigate_to(pt, relative, position_only=just_xy, blocking=False)
            last_waypoint = i == len(trajectory) - 1
            self.navigate_to(
                pt,
                relative,
                blocking=last_waypoint,
                timeout=final_timeout if last_waypoint else per_waypoint_timeout,
            )
            if not last_waypoint:
                self.wait_for_waypoint(
                    pt,
                    pos_err_threshold=pos_err_threshold,
                    rot_err_threshold=rot_err_threshold,
                    rate=spin_rate,
                    verbose=verbose,
                    timeout=per_waypoint_timeout,
                )

    def wait_for_waypoint(
        self,
        xyt: np.ndarray,
        rate: int = 10,
        pos_err_threshold: float = 0.2,
        rot_err_threshold: float = 0.75,
        verbose: bool = False,
        timeout: float = 20.0,
    ) -> bool:
        """Wait until the robot has reached a configuration... but only roughly. Used for trajectory execution.

        Parameters:
            xyt: se(2) base pose in world coordinates to go to
            rate: rate at which we should check to see if done
            pos_err_threshold: how far robot can be for this waypoint
            verbose: prints extra info out
            timeout: aborts at this point

        Returns:
            success: did we reach waypoint in time"""
        _delay = 1.0 / rate
        xy = xyt[:2]
        if verbose:
            print(f"Waiting for {xyt}, threshold = {pos_err_threshold}")
        # Save start time for exiting trajectory loop
        t0 = timeit.default_timer()
        while not self._finish:
            # Loop until we get there (or time out)
            t1 = timeit.default_timer()
            curr = self.get_base_pose()
            pos_err = np.linalg.norm(xy - curr[:2])
            rot_err = np.abs(angle_difference(curr[-1], xyt[2]))
            # TODO: code for debugging slower rotations
            # if pos_err < pos_err_threshold and rot_err > rot_err_threshold:
            #     print(f"{curr[-1]}, {xyt[2]}, {rot_err}")
            if verbose:
                logger.info(f"- {curr=} target {xyt=} {pos_err=} {rot_err=}")
            if pos_err < pos_err_threshold and rot_err < rot_err_threshold:
                # We reached the goal position
                return True
            t2 = timeit.default_timer()
            dt = t2 - t1
            if t2 - t0 > timeout:
                logger.warning(
                    "[WAIT FOR WAYPOINT] WARNING! Could not reach goal in time: " + str(xyt)
                )
                return False
            time.sleep(max(0, _delay - (dt)))
        return False

    def set_base_velocity(self, forward: float, rotational: float) -> None:
        """Set the velocity of the robot base.

        Args:
            forward (float): forward velocity
            rotational (float): rotational velocity
        """
        next_action = {"base_velocity": {"v": forward, "w": rotational}}
        self.send_action(next_action)

    def send_action(
        self,
        next_action: Dict[str, Any],
        timeout: float = 5.0,
        verbose: bool = False,
    ) -> Dict[str, Any]:
        """Send the next action to the robot"""
        if verbose:
            print("-> sending", next_action)
        blocking = False
        block_id = None
        with self._act_lock:

            # Get blocking
            blocking = next_action.get("nav_blocking", False)
            block_id = self._iter
            # Send it
            next_action["step"] = block_id
            self._iter += 1

            # TODO: fix all of this - why do we need to do this?
            # print("SENDING THIS ACTION:", next_action)
            self.send_socket.send_pyobj(next_action)
            time.sleep(0.01)

            # print("SENDING THIS ACTION:", next_action)
            self.send_socket.send_pyobj(next_action)

            # For tracking goal
            if "xyt" in next_action:
                goal_angle = next_action["xyt"][2]
            else:
                goal_angle = None

            # Empty it out for the next one
            current_action = next_action

        # Make sure we had time to read
        # time.sleep(0.1)
        if blocking:
            # Wait for the command to finish
            self._wait_for_action(
                block_id,
                goal_angle=goal_angle,
                verbose=verbose,
                timeout=timeout,
                # resend_action=current_action,
            )

        # Returns the current action in case we want to do something with it like resend
        return current_action

    def blocking_spin(self, verbose: bool = False, visualize: bool = False):
        """Listen for incoming observations and update internal state"""
        sum_time = 0.0
        steps = 0
        t0 = timeit.default_timer()
        camera = None
        shown_point_cloud = visualize

        while not self._finish:

            output = self.recv_socket.recv_pyobj()
            if output is None:
                continue

            self._seq_id += 1
            output["rgb"] = compression.from_jpg(output["rgb"])
            compressed_depth = output["depth"]
            depth = compression.from_jp2(compressed_depth) / 1000
            output["depth"] = depth

            if camera is None:
                camera = Camera.from_K(
                    output["camera_K"], output["rgb_height"], output["rgb_width"]
                )

            output["xyz"] = camera.depth_to_xyz(output["depth"])

            if visualize and not shown_point_cloud:
                show_point_cloud(output["xyz"], output["rgb"] / 255.0, orig=np.zeros(3))
                shown_point_cloud = True

            self._update_obs(output)

            t1 = timeit.default_timer()
            dt = t1 - t0
            sum_time += dt
            steps += 1
            if verbose:
                print("Control mode:", self._control_mode)
                print(f"time taken = {dt} avg = {sum_time/steps} keys={[k for k in output.keys()]}")
            t0 = timeit.default_timer()

    def update_servo(self, message):
        """Servo messages"""
        if message is None or self._state is None:
            return

        # color_image = compression.from_webp(message["ee_cam/color_image"])
        color_image = compression.from_jpg(message["ee_cam/color_image"])
        depth_image = compression.from_jp2(message["ee_cam/depth_image"])
        depth_image = depth_image / 1000
        image_scaling = message["ee_cam/image_scaling"]

        # Get head information from the message as well
        head_color_image = compression.from_jpg(message["head_cam/color_image"])
        head_depth_image = compression.from_jp2(message["head_cam/depth_image"]) / 1000
        head_image_scaling = message["head_cam/image_scaling"]
        joint = message["robot/config"]
        with self._servo_lock and self._state_lock:
            observation = Observations(
                gps=self._state["base_pose"][:2],
                compass=self._state["base_pose"][2],
                rgb=head_color_image,
                depth=head_depth_image,
                xyz=None,
                ee_rgb=color_image,
                ee_depth=depth_image,
                ee_xyz=None,
                joint=joint,
            )
            observation.camera_K = message["head_cam/depth_camera_K"]
            observation.ee_camera_K = message["ee_cam/depth_camera_K"]
            observation.camera_pose = message["head_cam/pose"]
            observation.ee_camera_pose = message["ee_cam/pose"]
            observation.ee_pose = message["ee/pose"]
            observation.depth_scaling = message["head_cam/depth_scaling"]
            observation.ee_depth_scaling = message["ee_cam/image_scaling"]
            if "is_simulation" in message:
                observation.is_simulation = message["is_simulation"]
            else:
                observation.is_simulation = False
            self._servo = observation

    def get_servo_observation(self):
        """Get the current servo observation"""
        with self._servo_lock:
            return self._servo

    def blocking_spin_servo(self, verbose: bool = False):
        """Listen for servo messages coming from the robot, i.e. low res images for ML state"""
        sum_time = 0.0
        steps = 0
        t0 = timeit.default_timer()
        while not self._finish:
            t1 = timeit.default_timer()
            dt = t1 - t0
            output = self.recv_servo_socket.recv_pyobj()
            self.update_servo(output)
            sum_time += dt
            steps += 1
            if verbose and steps % self.num_state_report_steps == 1:
                print(
                    f"[SERVO] time taken = {dt} avg = {sum_time/steps} keys={[k for k in output.keys()]}"
                )
            t0 = timeit.default_timer()

    @property
    def running(self) -> bool:
        """Is the client running"""
        return not self._finish

    def is_running(self) -> bool:
        """Is the client running"""
        return not self._finish

    def say(self, text: str):
        """Send a text message to the robot to say. Will be spoken by the robot's text-to-speech system asynchronously."""
        next_action = {"say": text}
        self.send_action(next_action)

    def blocking_spin_state(self, verbose: bool = False):
        """Listen for incoming observations and update internal state"""

        sum_time = 0.0
        steps = 0
        t0 = timeit.default_timer()

        while not self._finish:
            output = self.recv_state_socket.recv_pyobj()
            self._update_state(output)

            t1 = timeit.default_timer()
            dt = t1 - t0
            sum_time += dt
            steps += 1
            if verbose and steps % self.num_state_report_steps == 1:
                print("[STATE] Control mode:", self._control_mode)
                print(
                    f"[STATE] time taken = {dt} avg = {sum_time/steps} keys={[k for k in output.keys()]}"
                )
            t0 = timeit.default_timer()

    def blocking_spin_rerun(self) -> None:
        """Use the rerun server so that we can visualize what is going on as the robot takes actions in the world."""
        while not self._finish:
            self._rerun.step(self._obs, self._servo)

    @property
    def is_homed(self) -> bool:
        return self._state is not None and self._state["is_homed"]

    @property
    def is_runstopped(self) -> bool:
        return self._state is not None and self._state["is_runstopped"]

    def start(self) -> bool:
        """Start running blocking thread in a separate thread"""
        if self._started:
            return True

        self._thread = threading.Thread(target=self.blocking_spin)
        self._state_thread = threading.Thread(target=self.blocking_spin_state)
        self._servo_thread = threading.Thread(target=self.blocking_spin_servo)
        if self._rerun:
            self._rerun_thread = threading.Thread(target=self.blocking_spin_rerun)  # type: ignore
        self._finish = False
        self._thread.start()
        self._state_thread.start()
        self._servo_thread.start()
        if self._rerun:
            self._rerun_thread.start()

        t0 = timeit.default_timer()
        while self._obs is None or self._state is None or self._servo is None:
            time.sleep(0.1)
            t1 = timeit.default_timer()
            if t1 - t0 > 10.0:
                logger.error(
                    colored(
                        "Timeout waiting for observations; are you connected to the robot? Check the network.",
                        "red",
                    )
                )
                logger.info(
                    "Try making sure that the server on the robot is publishing, and that you can ping the robot IP address."
                )
                logger.info("Robot IP:", self.send_address)
                return False

        # Separately wait for state messages
        while self._state is None:
            time.sleep(0.1)
            t1 = timeit.default_timer()
            if t1 - t0 > 10.0:
                logger.error(
                    colored(
                        "Timeout waiting for state information; are you connected to the robot? Check the network.",
                        "red",
                    )
                )

        if not self.is_homed:
            self.stop()
            raise RuntimeError(
                "Robot is not homed; please home the robot before running. You can do so by shutting down the server and running ./stretch_robot_home.py on the robot."
            )
        if self.is_runstopped:
            self.stop()
            raise RuntimeError(
                "Robot is runstopped; please release the runstop before running. You can do so by pressing and briefly holding the runstop button on the robot."
            )

        self._started = True
        return True

    def __del__(self):
        self.stop()

    def stop(self):
        self._finish = True
        if self._thread is not None:
            self._thread.join()
        if self._state_thread is not None:
            self._state_thread.join()
        if self._servo_thread is not None:
            self._servo_thread.join()
        if self._rerun_thread is not None:
            self._rerun_thread.join()

        # Close the sockets and context
        self.recv_socket.close()
        self.recv_state_socket.close()
        self.recv_servo_socket.close()
        self.send_socket.close()
        self.context.term()


@click.command()
@click.option("--local", is_flag=True, help="Run code locally on the robot.")
@click.option("--recv_port", default=4401, help="Port to receive observations on")
@click.option("--send_port", default=4402, help="Port to send actions to on the robot")
@click.option("--robot_ip", default="192.168.1.15")
def main(
    local: bool = True,
    recv_port: int = 4401,
    send_port: int = 4402,
    robot_ip: str = "192.168.1.15",
):
    client = HomeRobotZmqClient(
        robot_ip=robot_ip,
        recv_port=recv_port,
        send_port=send_port,
        use_remote_computer=(not local),
    )
    client.blocking_spin(verbose=True, visualize=False)


if __name__ == "__main__":
    main()<|MERGE_RESOLUTION|>--- conflicted
+++ resolved
@@ -557,11 +557,7 @@
 
     def navigate_to(
         self,
-<<<<<<< HEAD
         xyt: Union[np.ndarray, ContinuousNavigationAction],
-=======
-        xyt: Union[ContinuousNavigationAction, np.ndarray],
->>>>>>> 2a827254
         relative=False,
         blocking=False,
         timeout: float = 10.0,
