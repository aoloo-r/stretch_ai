--- conflicted
+++ resolved
@@ -269,11 +269,8 @@
         blocking: bool = False,
         timeout: float = 10.0,
         verbose: bool = False,
-<<<<<<< HEAD
         min_time: float = 0.1,
-=======
         **config,
->>>>>>> 2dc98de7
     ) -> bool:
         """Move the arm to a particular joint configuration.
 
